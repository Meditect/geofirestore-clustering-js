{
  "name": "@meditect/geofirestore-clustering-js",
  "description": "Location-based querying and filtering using Firebase's Firestore",
<<<<<<< HEAD
  "version": "1.0.5",
=======
  "version": "1.0.6",
>>>>>>> 2526fe81
  "scripts": {
    "build": "rm -rf ./dist && rollup -c",
    "coverage": "nyc report --reporter=text-lcov | coveralls",
    "docs": "typedoc --module node --target es5 --out docs/ src/",
    "lint": "gts check",
    "test": "nyc --reporter=html --reporter=text mocha",
    "release:major": "changelog -M && git add . && git commit -m 'chore(release): major version release' && npm version major",
    "release:minor": "changelog -m && git add . && git commit -m 'chore(release): minor version release' && npm version minor",
    "release:patch": "changelog -p && git add . && git commit -m 'chore(release): patch version release' && npm version patch",
    "prepare": "yarn build",
    "pretest": "node pretest.js",
    "deploy": "firebase deploy",
    "patch": "yarn version --patch",
    "minor": "yarn version --minor",
    "major": "yarn version --major",
    "deploy:travis": "firebase deploy --non-interactive --token $FIREBASE_TOKEN"
  },
  "main": "dist/index.cjs.js",
  "browser": "dist/geofirestore.js",
  "module": "dist/index.esm.js",
  "typings": "dist/index.d.ts",
  "author": "Meditect <contact@meditect.com>",
  "repository": {
    "url": "https://github.com/Meditect/geofirestore-clustering-js"
  },
  "readme": "README.md",
  "license": "MIT",
  "keywords": [
    "geoquery",
    "location",
    "firebase",
    "firestore",
    "realtime",
    "geolocation",
    "geofire",
    "geohash",
    "map"
  ],
  "files": [
    "dist/**",
    "CHANGELOG.md",
    "LICENSE.md",
    "package-lock.json",
    "package.json",
    "README.md"
  ],
  "dependencies": {
    "@google-cloud/firestore": ">= 2.0.0",
    "firebase": ">= 6.0.0",
    "firebase-admin": "^8.13.0",
    "spherical-geometry-js": "^2.0.0"
  },
  "devDependencies": {
    "@rollup/plugin-commonjs": "^13.0.0",
    "@rollup/plugin-node-resolve": "^8.0.1",
    "@types/chai": "4.x.x",
    "@types/mocha": "5.x.x",
    "@types/ngeohash": "^0.6.2",
    "@types/node": "^14.0.1",
    "chai": "4.x.x",
    "coveralls": "3.x.x",
    "firebase-tools": "7.x.x",
    "generate-changelog": "1.x.x",
    "gts": "1.x.x",
    "jsdom": "15.x.x",
    "jsdom-global": "3.x.x",
    "mocha": "6.x.x",
    "nyc": "14.x.x",
    "protobufjs": "github:geofirestore/protobuf.js",
    "rollup": "^2.16.1",
    "rollup-plugin-copier": "^1.1.0",
    "rollup-plugin-terser": "^6.1.0",
    "rollup-plugin-typescript2": "^0.27.1",
    "ts-node": "8.x.x",
    "typedoc": "0.x.x",
    "typescript": "3.6.x"
  },
  "nyc": {
    "extension": [
      ".ts"
    ],
    "include": [
      "src/**/*.ts"
    ],
    "reporter": [
      "html"
    ],
    "all": true
  }
}<|MERGE_RESOLUTION|>--- conflicted
+++ resolved
@@ -1,11 +1,7 @@
 {
   "name": "@meditect/geofirestore-clustering-js",
   "description": "Location-based querying and filtering using Firebase's Firestore",
-<<<<<<< HEAD
-  "version": "1.0.5",
-=======
   "version": "1.0.6",
->>>>>>> 2526fe81
   "scripts": {
     "build": "rm -rf ./dist && rollup -c",
     "coverage": "nyc report --reporter=text-lcov | coveralls",
