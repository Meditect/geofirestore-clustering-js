--- conflicted
+++ resolved
@@ -5,11 +5,7 @@
 jasmine.DEFAULT_TIMEOUT_INTERVAL = 5000;
 
 // Get a reference to a random demo Firebase
-<<<<<<< HEAD
-var demoFirebaseUrl = "https://geofire.firebaseio-demo.com";
-=======
 var demoFirebaseUrl = "https://geofire.firebaseio.com";
->>>>>>> d53a93b9
 
 // Define examples of valid and invalid parameters
 var invalidFirebaseRefs = [null, undefined, NaN, true, false, [], {}, 0, 5, "", "a", {a:1}, ["hi", 1]];
