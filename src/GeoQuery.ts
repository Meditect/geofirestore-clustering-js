import { GeoFirestoreTypes } from './GeoFirestoreTypes';
import { GeoFirestore } from './GeoFirestore';
import { GeoJoinerGet } from './GeoJoinerGet';
import { GeoJoinerOnSnapshot } from './GeoJoinerOnSnapshot';
import { GeoQuerySnapshot } from './GeoQuerySnapshot';
import { validateQueryCriteria, geohashQueries, validateLimit, geohashClustersQueries } from './utils';
import * as ngeohash from 'ngeohash';

/**
 * A `GeoQuery` refers to a Query which you can read or listen to. You can also construct refined `GeoQuery` objects by adding filters and
 * ordering.
 */
export class GeoQuery {
  private _center: GeoFirestoreTypes.cloud.GeoPoint | GeoFirestoreTypes.web.GeoPoint;
  private _limit: number;
  private _radius: number;
  private _isWeb: boolean;
<<<<<<< HEAD
  private _ne: GeoFirestoreTypes.cloud.GeoPoint | GeoFirestoreTypes.web.GeoPoint;
  private _sw: GeoFirestoreTypes.cloud.GeoPoint | GeoFirestoreTypes.web.GeoPoint;
=======
  private _ne: {lat: number, lng: number};
  private _sw: {lat: number, lng: number};
>>>>>>> 6d0901f4
  private _zoom: number;

  /**
   * @param _query The `Query` instance.
   * @param queryCriteria The query criteria of geo based queries, includes field such as center, radius, and limit.
   */
  constructor(
    private _query: GeoFirestoreTypes.cloud.Query | GeoFirestoreTypes.web.Query,
    queryCriteria?: GeoFirestoreTypes.QueryCriteria
  ) {
    if (Object.prototype.toString.call(_query) !== '[object Object]') {
      throw new Error('Query must be an instance of a Firestore Query');
    }
    this._isWeb = Object.prototype.toString
      .call((_query as GeoFirestoreTypes.web.CollectionReference).firestore.enablePersistence) === '[object Function]';
    if (queryCriteria) {
      if (queryCriteria.limit) {
        this._limit = queryCriteria.limit;
      }
      if (queryCriteria.center && queryCriteria.radius) {
        // Validate and save the query criteria
        validateQueryCriteria(queryCriteria);
        this._center = queryCriteria.center;
        this._radius = queryCriteria.radius;
      }
      if (queryCriteria.sw && queryCriteria.ne && queryCriteria.zoom){
        // Validate and save the query criteria
        validateQueryCriteria(queryCriteria);
        this._sw = queryCriteria.sw;
        this._ne = queryCriteria.ne;
        this._zoom = queryCriteria.zoom;
      }
    }
  }

  /** The native `Query` instance. */
  get native(): GeoFirestoreTypes.cloud.Query | GeoFirestoreTypes.web.Query {
    return this._query;
  }

  /**
   * The `Firestore` for the Firestore database (useful for performing transactions, etc.).
   */
  get firestore(): GeoFirestore {
    return new GeoFirestore(this._query.firestore);
  }

  /**
   * Attaches a listener for `GeoQuerySnapshot` events.
   *
   * @param onNext A callback to be called every time a new `GeoQuerySnapshot` is available.
   * @param onError A callback to be called if the listen fails or is cancelled. Since multuple queries occur only the failed query will
   * cease.
   * @return An unsubscribe function that can be called to cancel the snapshot listener.
   */
  get onSnapshot(): ((onNext: (snapshot: GeoQuerySnapshot) => void, onError?: (error: Error) => void) => () => void) {
    return (onNext: (snapshot: GeoQuerySnapshot) => void, onError?: (error: Error) => void): (() => void) => {
      if ((this._center && this._radius) || (this._ne && this._sw && this._zoom)) {
        return new GeoJoinerOnSnapshot(this._generateQuery(), this._queryCriteria, onNext, onError).unsubscribe();
      } else {
        const query = this._limit ? this._query.limit(this._limit) : this._query;
        return (query as GeoFirestoreTypes.web.Query).onSnapshot((snapshot) => onNext(new GeoQuerySnapshot(snapshot)), onError);
      }
    };
  }

  /**
   * Executes the query and returns the results as a GeoQuerySnapshot.
   *
   * WEB CLIENT ONLY
   * Note: By default, get() attempts to provide up-to-date data when possible by waiting for data from the server, but it may return
   * cached data or fail if you are offline and the server cannot be reached. This behavior can be altered via the `GetOptions` parameter.
   *
   * @param options An object to configure the get behavior.
   * @return A Promise that will be resolved with the results of the GeoQuery.
   */
  get(options: GeoFirestoreTypes.web.GetOptions = { source: 'default' }): Promise<GeoQuerySnapshot> {
    if (this._center && typeof this._radius !== 'undefined') {
      const queries = this._generateQuery().map((query) => this._isWeb ? query.get(options) : query.get());
      return Promise.all(queries).then(value => new GeoJoinerGet(value, this._queryCriteria).getGeoQuerySnapshot());
    } else {
      const query = this._limit ? this._query.limit(this._limit) : this._query;
      const promise = this._isWeb ? (query as GeoFirestoreTypes.web.Query).get(options) : (query as GeoFirestoreTypes.web.Query).get();
      return promise.then((snapshot) => new GeoQuerySnapshot(snapshot));
    }
  }

  /**
   * Creates and returns a new GeoQuery that's additionally limited to only return up to the specified number of documents.
   *
   * This function returns a new (immutable) instance of the GeoQuery (rather than modify the existing instance) to impose the limit.
   *
   * Note: Limits on geoqueries are applied based on the distance from the center. Geoqueries require an aggregation of queries.
   * When performing a geoquery the library applies the limit on the client. This may mean you are loading to the client more documents
   * then you intended. Use with this performance limitation in mind.
   *
   * @param limit The maximum number of items to return.
   * @return The created GeoQuery.
   */
  limit(limit: number): GeoQuery {
    validateLimit(limit);
    this._limit = limit;
    return new GeoQuery(this._query, this._queryCriteria);
  }

  /**
   * Creates and returns a new GeoQuery with the geoquery filter where `get` and `onSnapshot` will query around.
   *
   * This function returns a new (immutable) instance of the GeoQuery (rather than modify the existing instance) to impose the filter.
   *
   * @param newQueryCriteria The criteria which specifies the query's center and radius.
   * @return The created GeoQuery.
   */
  near(newGeoQueryCriteria: GeoFirestoreTypes.QueryCriteria): GeoQuery {
    // Validate and save the new query criteria
    validateQueryCriteria(newGeoQueryCriteria);
    this._center = newGeoQueryCriteria.center || this._center;
    this._radius = newGeoQueryCriteria.radius || this._radius;

    return new GeoQuery(this._query, this._queryCriteria);
  }

<<<<<<< HEAD
=======
   /**
   * Creates and returns a new GeoQuery with the geoquery filter where `get` and `onSnapshot` will query around.
   *
   * This function returns a new (immutable) instance of the GeoQuery (rather than modify the existing instance) to impose the filter.
   *
   * @param newQueryCriteria The criteria which specifies the query's center and radius.
   * @return The created GeoQuery.
   */
>>>>>>> 6d0901f4
  within(newGeoQueryCriteria: GeoFirestoreTypes.QueryCriteria): GeoQuery {
    this._ne = newGeoQueryCriteria.ne || this._ne;
    this._sw = newGeoQueryCriteria.sw || this._sw;
    this._zoom = newGeoQueryCriteria.zoom || this._zoom;
    return new GeoQuery(this._query, this._queryCriteria);
  }
  /**
   * Creates and returns a new GeoQuery with the additional filter that documents must contain the specified field and that its value
   * should satisfy the relation constraint provided.
   *
   * This function returns a new (immutable) instance of the GeoQuery (rather than modify the existing instance) to impose the filter.
   *
   * @param fieldPath The path to compare
   * @param opStr The operation string (e.g "<", "<=", "==", ">", ">=").
   * @param value The value for comparison
   * @return The created GeoQuery.
   */
  where(
    fieldPath: string | GeoFirestoreTypes.cloud.FieldPath | GeoFirestoreTypes.web.FieldPath,
    opStr: GeoFirestoreTypes.WhereFilterOp,
    value: any
  ): GeoQuery {
    return new GeoQuery(this._query.where((fieldPath ? ('d.' + fieldPath) : fieldPath), opStr, value), this._queryCriteria);
  }

  /**
   * Creates an array of `Query` objects that query the appropriate geohashes based on the radius and center GeoPoint of the query criteria.
   *
   * @return Array of Queries to search against.
   */
  private _generateQuery(): GeoFirestoreTypes.web.Query[] {
    let geohashesToQuery: string[];

    // Get the list of geohashes to query
    if (this._ne && this._sw && this._zoom) {
<<<<<<< HEAD
      const geohashesArray = ngeohash.bboxes(this._sw.latitude, this._sw.longitude, this._ne.latitude, this._ne.longitude, this._zoom);
=======
      const geohashesArray = ngeohash.bboxes(this._sw.lat, this._sw.lng, this._ne.lat, this._ne.lng, this._zoom);
>>>>>>> 6d0901f4
      geohashesToQuery = geohashClustersQueries(geohashesArray).map(this._queryToString);
    } else if (this._center && this._radius){
      geohashesToQuery = geohashQueries(this._center, this._radius * 1000).map(this._queryToString);
    }
    // Filter out duplicate geohashes
    geohashesToQuery = geohashesToQuery.filter((geohash: string, i: number) => geohashesToQuery.indexOf(geohash) === i);
    return geohashesToQuery.map((toQueryStr: string) => {
      // decode the geohash query string
      const query: string[] = this._stringToQuery(toQueryStr);
      // Create the Firebase query
      return this._query.orderBy('g').startAt(query[0]).endAt(query[1]) as GeoFirestoreTypes.web.Query;
    });
  }

  /**
   * Returns the center and radius of geo based queries as a QueryCriteria object.
   */
  private get _queryCriteria(): GeoFirestoreTypes.QueryCriteria {
    return {
      center: this._center,
      limit: this._limit,
      radius: this._radius,
      ne: this._ne,
      sw: this._sw,
      zoom : this._zoom
    };
  }

  /**
   * Decodes a query string to a query
   *
   * @param str The encoded query.
   * @return The decoded query as a [start, end] pair.
   */
  private _stringToQuery(str: string): string[] {
    const decoded: string[] = str.split(':');
    if (decoded.length !== 2) {
      throw new Error('Invalid internal state! Not a valid geohash query: ' + str);
    }
    return decoded;
  }

  /**
   * Encodes a query as a string for easier indexing and equality.
   *
   * @param query The query to encode.
   * @return The encoded query as string.
   */
  private _queryToString(query: string[]): string {
    if (query.length !== 2) {
      throw new Error('Not a valid geohash query: ' + query);
    }
    return query[0] + ':' + query[1];
  }
}<|MERGE_RESOLUTION|>--- conflicted
+++ resolved
@@ -15,13 +15,8 @@
   private _limit: number;
   private _radius: number;
   private _isWeb: boolean;
-<<<<<<< HEAD
-  private _ne: GeoFirestoreTypes.cloud.GeoPoint | GeoFirestoreTypes.web.GeoPoint;
-  private _sw: GeoFirestoreTypes.cloud.GeoPoint | GeoFirestoreTypes.web.GeoPoint;
-=======
   private _ne: {lat: number, lng: number};
   private _sw: {lat: number, lng: number};
->>>>>>> 6d0901f4
   private _zoom: number;
 
   /**
@@ -144,8 +139,6 @@
     return new GeoQuery(this._query, this._queryCriteria);
   }
 
-<<<<<<< HEAD
-=======
    /**
    * Creates and returns a new GeoQuery with the geoquery filter where `get` and `onSnapshot` will query around.
    *
@@ -154,7 +147,6 @@
    * @param newQueryCriteria The criteria which specifies the query's center and radius.
    * @return The created GeoQuery.
    */
->>>>>>> 6d0901f4
   within(newGeoQueryCriteria: GeoFirestoreTypes.QueryCriteria): GeoQuery {
     this._ne = newGeoQueryCriteria.ne || this._ne;
     this._sw = newGeoQueryCriteria.sw || this._sw;
@@ -190,11 +182,7 @@
 
     // Get the list of geohashes to query
     if (this._ne && this._sw && this._zoom) {
-<<<<<<< HEAD
-      const geohashesArray = ngeohash.bboxes(this._sw.latitude, this._sw.longitude, this._ne.latitude, this._ne.longitude, this._zoom);
-=======
       const geohashesArray = ngeohash.bboxes(this._sw.lat, this._sw.lng, this._ne.lat, this._ne.lng, this._zoom);
->>>>>>> 6d0901f4
       geohashesToQuery = geohashClustersQueries(geohashesArray).map(this._queryToString);
     } else if (this._center && this._radius){
       geohashesToQuery = geohashQueries(this._center, this._radius * 1000).map(this._queryToString);
